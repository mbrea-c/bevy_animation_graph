use crate::core::animation_graph::{PinMap, TimeUpdate};
use crate::core::animation_node::{AnimationNode, AnimationNodeType, NodeLike};
use crate::core::duration_data::DurationData;
use crate::core::errors::GraphError;
use crate::core::frame::{BonePoseFrame, PoseFrame, PoseFrameData, PoseSpec};
use crate::flipping::FlipXBySuffix;
<<<<<<< HEAD
use crate::prelude::{BoneDebugGizmos, PassContext, SpecContext};
=======
use crate::prelude::config::FlipConfig;
use crate::prelude::{PassContext, SpecContext};
>>>>>>> 320328cd
use crate::utils::unwrap::Unwrap;
use bevy::prelude::*;

#[derive(Reflect, Clone, Debug)]
#[reflect(Default)]
pub struct FlipLRNode {
    pub config: FlipConfig,
}

impl Default for FlipLRNode {
    fn default() -> Self {
        Self::new(FlipConfig::default())
    }
}

impl FlipLRNode {
    pub const INPUT: &'static str = "Pose In";
    pub const OUTPUT: &'static str = "Pose Out";

    pub fn new(config: FlipConfig) -> Self {
        Self { config }
    }

    pub fn wrapped(self, name: impl Into<String>) -> AnimationNode {
        AnimationNode::new_from_nodetype(name.into(), AnimationNodeType::FlipLR(self))
    }
}

impl NodeLike for FlipLRNode {
    fn duration_pass(&self, mut ctx: PassContext) -> Result<Option<DurationData>, GraphError> {
        Ok(Some(ctx.duration_back(Self::INPUT)?))
    }

    fn pose_pass(
        &self,
        input: TimeUpdate,
        mut ctx: PassContext,
    ) -> Result<Option<PoseFrame>, GraphError> {
        let in_pose_frame = ctx.pose_back(Self::INPUT, input)?;
        let bone_frame: BonePoseFrame = in_pose_frame.data.unwrap();
<<<<<<< HEAD

        ctx.pose_bone_gizmos(Color::RED, bone_frame.inner_ref(), in_pose_frame.timestamp);

        let flipped_pose_frame = bone_frame.flipped_by_suffix("R".into(), "L".into());
=======
        let flipped_pose_frame = bone_frame.flipped(&self.config);
>>>>>>> 320328cd

        ctx.pose_bone_gizmos(
            Color::BLUE,
            flipped_pose_frame.inner_ref(),
            in_pose_frame.timestamp,
        );

        Ok(Some(PoseFrame {
            data: PoseFrameData::BoneSpace(flipped_pose_frame),
            timestamp: in_pose_frame.timestamp,
        }))
    }

    fn pose_input_spec(&self, _: SpecContext) -> PinMap<PoseSpec> {
        [(Self::INPUT.into(), PoseSpec::BoneSpace)].into()
    }

    fn pose_output_spec(&self, _: SpecContext) -> Option<PoseSpec> {
        Some(PoseSpec::BoneSpace)
    }

    fn display_name(&self) -> String {
        "🚻 Flip Left/Right".into()
    }
}<|MERGE_RESOLUTION|>--- conflicted
+++ resolved
@@ -4,12 +4,8 @@
 use crate::core::errors::GraphError;
 use crate::core::frame::{BonePoseFrame, PoseFrame, PoseFrameData, PoseSpec};
 use crate::flipping::FlipXBySuffix;
-<<<<<<< HEAD
+use crate::prelude::config::FlipConfig;
 use crate::prelude::{BoneDebugGizmos, PassContext, SpecContext};
-=======
-use crate::prelude::config::FlipConfig;
-use crate::prelude::{PassContext, SpecContext};
->>>>>>> 320328cd
 use crate::utils::unwrap::Unwrap;
 use bevy::prelude::*;
 
@@ -50,14 +46,10 @@
     ) -> Result<Option<PoseFrame>, GraphError> {
         let in_pose_frame = ctx.pose_back(Self::INPUT, input)?;
         let bone_frame: BonePoseFrame = in_pose_frame.data.unwrap();
-<<<<<<< HEAD
 
         ctx.pose_bone_gizmos(Color::RED, bone_frame.inner_ref(), in_pose_frame.timestamp);
 
-        let flipped_pose_frame = bone_frame.flipped_by_suffix("R".into(), "L".into());
-=======
         let flipped_pose_frame = bone_frame.flipped(&self.config);
->>>>>>> 320328cd
 
         ctx.pose_bone_gizmos(
             Color::BLUE,
